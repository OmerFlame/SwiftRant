//
//  RantInFeed.swift
//  RantInFeed
//
//  Created by Omer Shamai on 09/09/2021.
//

import Foundation

/// Holds shortened and summarized information about a specific rant. Used when the rant is contained in a feed.
<<<<<<< HEAD
public struct RantInFeed: Decodable, Identifiable, Hashable {
    let uuid = UUID()
=======
public struct RantInFeed: Decodable, Identifiable {
    public let uuid = UUID()
>>>>>>> bf3912c8
    
    /// The rant's ID.
    public let id: Int
    
    /// The rant's text content.
    public let text: String
    
    /// The current score of the rant.
    public var score: Int
    
    /// The Unix timestamp at which the rant was posted.
    public let createdTime: Int
    
    /// If the rant has an image attached to it, the variable will contain information about it.
    public let attachedImage: Rant.AttachedImage?
    
    /// The amount of comments for this rant.
    public let commentCount: Int
    
    /// The tags this rant is listed under.
    public let tags: [String]
    
    public var voteStateRaw: Int
    
    /// The current logged-in user's vote on the rant.
    public var voteState: VoteState {
        get {
            return VoteState(rawValue: voteStateRaw) ?? .unvotable
        }
        set {
            voteStateRaw = newValue.rawValue
        }
    }
    
    /// Whether or not the rant was edited in the past.
    public let isEdited: Bool
    
    /// A link to the rant.
    public let link: String?
    
    /// If the rant is a collab, this will contain the type of the collab in short.
    /// * `1` = Open source idea
    /// * `2` = Existing open source project
    /// * `3` = Project idea
    /// * `4` = Existing project
    public let collabType: Int?
    
    /// If the rant is a collab, this will contain the type of the collab as a full string.
    public let collabTypeLong: String?
    
    /// The author's devRant user ID.
    public let userID: Int
    
    /// The author's devRant username.
    public let username: String
    
    /// The author's score on devRant.
    public let userScore: Int
    
    /// The author's avatar, can be used optimally for small portraits of the user.
    public let userAvatar: Rant.UserAvatar
    
    /// A larger version of the author's avatar, can be used optimally for profile screens.
    public let userAvatarLarge: Rant.UserAvatar
    
    /// If the user is subscribed to devRant++, this property will be equal to `1`. If not, this property will either be `nil` or `0`.
    public let isUserDPP: Int?
    
    enum CodingKeys: String, CodingKey {
        case id,
             text,
             score,
             createdTime = "created_time",
             attachedImage = "attached_image",
             commentCount = "num_comments",
             tags,
             voteState = "vote_state",
             isEdited = "edited",
             link,
             collabType = "c_type",
             collabTypeLong = "c_type_long",
             userID = "user_id",
             username = "user_username",
             userScore = "user_score",
             userAvatar = "user_avatar",
             userAvatarLarge = "user_avatar_lg",
             isUserDPP = "user_dpp"
    }
    
    public init(id: Int, text: String, score: Int, createdTime: Int, attachedImage: Rant.AttachedImage?, commentCount: Int, tags: [String], voteState: VoteState, isEdited: Bool, link: String?, collabType: Int?, collabTypeLong: String?, userID: Int, username: String, userScore: Int, userAvatar: Rant.UserAvatar, userAvatarLarge: Rant.UserAvatar, isUserDPP: Int?) {
        self.id = id
        self.text = text
        self.score = score
        self.createdTime = createdTime
        self.attachedImage = attachedImage
        self.commentCount = commentCount
        self.tags = tags
        self.voteStateRaw = voteState.rawValue
        self.isEdited = isEdited
        self.link = link
        self.collabType = collabType
        self.collabTypeLong = collabTypeLong
        self.userID = userID
        self.username = username
        self.userScore = userScore
        self.userAvatar = userAvatar
        self.userAvatarLarge = userAvatarLarge
        self.isUserDPP = isUserDPP
    }
    
    public init(from decoder: Decoder) throws {
        let values = try decoder.container(keyedBy: CodingKeys.self)
        id = try values.decode(Int.self, forKey: .id)
        text = try values.decode(String.self, forKey: .text)
        score = try values.decode(Int.self, forKey: .score)
        createdTime = try values.decode(Int.self, forKey: .createdTime)
        
        do {
            attachedImage = try values.decode(Rant.AttachedImage.self, forKey: .attachedImage)
        } catch {
            attachedImage = nil
        }
        
        commentCount = try values.decode(Int.self, forKey: .commentCount)
        tags = try values.decode([String].self, forKey: .tags)
        voteStateRaw = try values.decode(Int.self, forKey: .voteState)
        isEdited = try values.decode(Bool.self, forKey: .isEdited)
        link = try? values.decode(String.self, forKey: .link)
        collabType = try? values.decode(Int.self, forKey: .collabType)
        collabTypeLong = try? values.decode(String.self, forKey: .collabTypeLong)
        userID = try values.decode(Int.self, forKey: .userID)
        username = try values.decode(String.self, forKey: .username)
        userScore = try values.decode(Int.self, forKey: .userScore)
        userAvatar = try values.decode(Rant.UserAvatar.self, forKey: .userAvatar)
        userAvatarLarge = try values.decode(Rant.UserAvatar.self, forKey: .userAvatarLarge)
        isUserDPP = try? values.decode(Int.self, forKey: .isUserDPP)
    }
}<|MERGE_RESOLUTION|>--- conflicted
+++ resolved
@@ -8,14 +8,7 @@
 import Foundation
 
 /// Holds shortened and summarized information about a specific rant. Used when the rant is contained in a feed.
-<<<<<<< HEAD
 public struct RantInFeed: Decodable, Identifiable, Hashable {
-    let uuid = UUID()
-=======
-public struct RantInFeed: Decodable, Identifiable {
-    public let uuid = UUID()
->>>>>>> bf3912c8
-    
     /// The rant's ID.
     public let id: Int
     
